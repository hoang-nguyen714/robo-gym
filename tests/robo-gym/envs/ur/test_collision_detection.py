import numpy as np
import gym
import pytest

import robo_gym
from robo_gym.utils import ur_utils




<<<<<<< HEAD
envs = [
    'EndEffectorPositioningUR10Sim-v0', 
    'EndEffectorPositioningUR10DoF5Sim-v0',
    'EndEffectorPositioningUR5Sim-v0',
=======
test_ur_collision = [
   ('EndEffectorPositioningUR5Sim-v0', [0.0, -1.26, -3.14, 0.0, 0.0, 0.0], 'ur5'), # self-collision
   ('EndEffectorPositioningUR5Sim-v0', [0.0, 1.0, 1.8, 0.0, 0.0, 0.0], 'ur5'), # collision with ground 
   ('EndEffectorPositioningUR10Sim-v0', [0.0, -1.5, 3.14, 0.0, 0.0, 0.0], 'ur10'), # self-collision
   ('EndEffectorPositioningUR10Sim-v0', [0.0, 1.0, 1.15, 0.0, 0.0, 0.0], 'ur10')  # collision with ground 

>>>>>>> 2bd2f256
]


@pytest.mark.parametrize('env_name, collision_joint_config, ur_model', test_ur_collision)
def test_collision_detection(env_name, collision_joint_config, ur_model):
    ur = ur_utils.UR(model=ur_model)
    env = gym.make(env_name, ip='robot-servers')
    env.reset()
    action = ur.normalize_joint_values(collision_joint_config)
    done = False
    while not done:
        _, _, done, info = env.step(action)    
    assert info['final_status'] == 'collision'
    env.kill_sim()
    env.close()<|MERGE_RESOLUTION|>--- conflicted
+++ resolved
@@ -8,19 +8,12 @@
 
 
 
-<<<<<<< HEAD
-envs = [
-    'EndEffectorPositioningUR10Sim-v0', 
-    'EndEffectorPositioningUR10DoF5Sim-v0',
-    'EndEffectorPositioningUR5Sim-v0',
-=======
 test_ur_collision = [
    ('EndEffectorPositioningUR5Sim-v0', [0.0, -1.26, -3.14, 0.0, 0.0, 0.0], 'ur5'), # self-collision
    ('EndEffectorPositioningUR5Sim-v0', [0.0, 1.0, 1.8, 0.0, 0.0, 0.0], 'ur5'), # collision with ground 
    ('EndEffectorPositioningUR10Sim-v0', [0.0, -1.5, 3.14, 0.0, 0.0, 0.0], 'ur10'), # self-collision
    ('EndEffectorPositioningUR10Sim-v0', [0.0, 1.0, 1.15, 0.0, 0.0, 0.0], 'ur10')  # collision with ground 
 
->>>>>>> 2bd2f256
 ]
 
 

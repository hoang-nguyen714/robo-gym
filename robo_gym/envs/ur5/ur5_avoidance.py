#!/usr/bin/env python3
from copy import deepcopy
import math, copy
import numpy as np
from scipy.spatial.transform import Rotation as R
import gym
from gym import spaces
from gym.utils import seeding
from robo_gym.utils import utils, ur_utils
from robo_gym.utils.exceptions import InvalidStateError, RobotServerError
import robo_gym_server_modules.robot_server.client as rs_client
from robo_gym.envs.simulation_wrapper import Simulation
from robo_gym_server_modules.robot_server.grpc_msgs.python import robot_server_pb2

from robo_gym.envs.ur5.ur5 import UR5Env

# TODO: In general it would be nice if we find a better way to highlight ros joint order vs normal and normalized joints vs rs joints

DEBUG = True

# ? Base Environment for the Obstacle Avoidance Use Case
# * In the base environment the target obstacle is only moving up and down in a vertical line in front of the robot.
# * The goal in this environment is for the robot to stay as much as possible in it's initial joint configuration while keeping a minimum distance to the obstacle
class MovingBoxTargetUR5(UR5Env):
    
    max_episode_steps = 1000
            
    def _get_observation_space(self):
        """Get environment observation space.

        Returns:
            gym.spaces: Gym observation space object.

        """

        # Joint position range tolerance
        pos_tolerance = np.full(6,0.1)
        # Joint positions range used to determine if there is an error in the sensor readings
        max_joint_positions = np.add(np.full(6, 1.0), pos_tolerance)
        min_joint_positions = np.subtract(np.full(6, -1.0), pos_tolerance)
        # Target coordinates range
        target_range = np.full(3, np.inf)
        # Joint positions range tolerance
        vel_tolerance = np.full(6,0.5)
        # Joint velocities range used to determine if there is an error in the sensor readings
        max_joint_velocities = np.add(self.ur5.get_max_joint_velocities(), vel_tolerance)
        min_joint_velocities = np.subtract(self.ur5.get_min_joint_velocities(), vel_tolerance)

        max_delta_start_positions = np.add(np.full(6, 1.0), pos_tolerance)
        min_delta_start_positions = np.subtract(np.full(6, -1.0), pos_tolerance)

        # Definition of environment observation_space
        max_obs = np.concatenate((target_range, max_joint_positions, max_delta_start_positions))
        min_obs = np.concatenate((-target_range, min_joint_positions, min_delta_start_positions))

        return spaces.Box(low=min_obs, high=max_obs, dtype=np.float32)

    # TODO: All the stuff we only needed for the positioning task have to be removed in the final avoidance envs
    def reset(self, initial_joint_positions = None, type='random'):
        """Environment reset.

        Args:
            initial_joint_positions (list[6] or np.array[6]): robot joint positions in radians.
            ee_target_pose (list[6] or np.array[6]): [x,y,z,r,p,y] target end effector pose.

        Returns:
            np.array: Environment state.

        """
        self.elapsed_steps = 0

        

        # Initialize environment state
        self.state = np.zeros(self._get_env_state_len())
        rs_state = np.zeros(self._get_robot_server_state_len())
        
        # Set initial robot joint positions
        if initial_joint_positions:
            assert len(initial_joint_positions) == 6
            ur5_initial_joint_positions = initial_joint_positions
        elif (len(self.last_position_on_success) != 0) and (type=='continue'):
            ur5_initial_joint_positions = self.last_position_on_success
        else:
            ur5_initial_joint_positions = self._get_initial_joint_positions()

        rs_state[6:12] = self.ur5._ur_5_joint_list_to_ros_joint_list(ur5_initial_joint_positions)


        # Set initial state of the Robot Server
        z_amplitude = np.random.default_rng().uniform(low=0.09, high=0.35)
        z_frequency = 0.125
        z_offset = np.random.default_rng().uniform(low=0.2, high=0.6)
        
        string_params = {"function": "triangle_wave"}
        float_params = {"x": 0.13, "y": -0.30, "z_amplitude": z_amplitude, "z_frequency": z_frequency, "z_offset": z_offset, "n_objects":1.0}
        state_msg = robot_server_pb2.State(state = rs_state.tolist(), float_params = float_params, string_params = string_params)
        if not self.client.set_state_msg(state_msg):
            raise RobotServerError("set_state")

        # Get Robot Server state
        rs_state = copy.deepcopy(np.nan_to_num(np.array(self.client.get_state_msg().state)))
        self.prev_rs_state = copy.deepcopy(rs_state)

        # Check if the length of the Robot Server state received is correct
        if not len(rs_state)== self._get_robot_server_state_len():
            raise InvalidStateError("Robot Server state received has wrong length")

        # Convert the initial state from Robot Server format to environment format
        self.state = self._robot_server_state_to_env_state(rs_state)

        # save start position
        self.start_position = self.state[3:9]

        # Check if the environment state is contained in the observation space
        if not self.observation_space.contains(self.state):
            raise InvalidStateError()
        
        # check if current position is in the range of the initial joint positions
        if (len(self.last_position_on_success) == 0) or (type=='random'):
            joint_positions = self.ur5._ros_joint_list_to_ur5_joint_list(rs_state[6:12])
            tolerance = 0.1
            for joint in range(len(joint_positions)):
                if (joint_positions[joint]+tolerance < self.initial_joint_positions_low[joint]) or  (joint_positions[joint]-tolerance  > self.initial_joint_positions_high[joint]):
                    raise InvalidStateError('Reset joint positions are not within defined range')

        return self.state

    def _reward(self, rs_state, action):
        # TODO: remove print when not needed anymore
        # print('action', action)
        env_state = self._robot_server_state_to_env_state(rs_state)

        reward = 0
        done = False
        info = {}

        # minimum and maximum distance the robot should keep to the obstacle
        minimum_distance = 0.3 # m
        maximum_distance = 0.6 # m

        # calculate distance to the target
        target_coord = np.array(rs_state[0:3])
        ee_coord = np.array(rs_state[18:21])
        distance_to_target = np.linalg.norm(target_coord - ee_coord)   
        
        # ! not used yet
        # ? we could train the robot to always "look" at the target just because it would look cool
        polar_1 = abs(env_state[1] * 180/math.pi)
        polar_2 = abs(env_state[2] * 180/math.pi)
        # reward polar coords close to zero
        # polar 1 weighted by max_steps
        p1_r = (1 - (polar_1 / 90)) * (1/1000)
        # if p1_r <= 0.001:
        #     reward += p1_r
        
        # polar 1 weighted by max_steps
        p2_r = (1 - (polar_2 / 90)) * (1/1000)
        # if p2_r <= 0.001:
        #     reward += p2_r

        # TODO: depends on the stating pos being in the state, maybe find better solution
        # difference in joint position current vs. starting position
        # delta_joint_pos = env_state[3:9] - env_state[-6:]
        delta_joint_pos = env_state[9:15]

        # reward for being in the defined interval of minimum_distance and maximum_distance
        dr = 0
        if abs(env_state[-6:]).sum() < 0.5:
            dr = 1 * (1 - (abs(delta_joint_pos).sum()/0.5)) * (1/1000)
            reward += dr
        
        # reward moving as less as possible
        act_r = 0 
        if abs(action).sum() <= action.size:
            act_r = 1 * (1 - (np.square(action).sum()/action.size)) * (1/1000)
            reward += act_r

        # punish big deltas in action
        act_delta = 0
        for i in range(len(action)):
            if abs(action[i] - self.last_action[i]) > 0.5:
                a_r = - 0.2 * (1/1000)
                act_delta += a_r
                reward += a_r
            


        # punish if the obstacle gets too close
        dist = 0
        if distance_to_target < minimum_distance:
            dist = -2 * (1/self.max_episode_steps) 
            reward += dist

        # punish if the robot moves too far away from the obstacle
        dist_max = 0
        if distance_to_target > maximum_distance:
            dist_max = -1 * (1/self.max_episode_steps)
            #reward += dist_max

        # TODO: we could remove this if we do not need to punish failure or reward success
        # Check if robot is in collision
        collision = True if rs_state[25] == 1 else False
        if collision:
            # reward = -5
            done = True
            info['final_status'] = 'collision'
            info['target_coord'] = target_coord
            self.last_position_on_success = []

        if self.elapsed_steps >= self.max_episode_steps:
            done = True
            info['final_status'] = 'success'
            info['target_coord'] = target_coord
            self.last_position_on_success = []
        

        if DEBUG: self.print_state_action_info(rs_state, action)
        # ? DEBUG PRINT
        if DEBUG: print('reward composition:', 'dr =', round(dr, 5), 'no_act =', round(act_r, 5), 'min_dist =', round(dist, 5), 'delta_act', round(act_delta, 5))


        return reward, done, info

    def print_state_action_info(self, rs_state, action):
        env_state = self._robot_server_state_to_env_state(rs_state)

        print('Action:', action)
        print('Last A:', self.last_action)
        print('Distance: {:.2f}'.format(env_state[0]))
        print('Polar 1 (degree): {:.2f}'.format(env_state[1] * 180/math.pi))
        print('Polar 2 (degree): {:.2f}'.format(env_state[2] * 180/math.pi))
        print('Joint Positions: [1]:{:.2e} [2]:{:.2e} [3]:{:.2e} [4]:{:.2e} [5]:{:.2e} [6]:{:.2e}'.format(*env_state[3:9]))
        print('Joint PosDeltas: [1]:{:.2e} [2]:{:.2e} [3]:{:.2e} [4]:{:.2e} [5]:{:.2e} [6]:{:.2e}'.format(*env_state[9:15]))
        print('Sum of Deltas: {:.2e}'.format(sum(abs(env_state[9:15]))))
        print()


    def step(self, action):
        self.elapsed_steps += 1

        # Check if the action is within the action space
        assert self.action_space.contains(action), "%r (%s) invalid" % (action, type(action))
        action = np.array(action)
        if self.last_action is None:
            self.last_action = action
        
        # Convert environment action to Robot Server action
        initial_joint_positions = self._get_initial_joint_positions()
        if action.size == 3:
            initial_joint_positions[1:4] = initial_joint_positions[1:4] + action
        elif action.size == 5:
            initial_joint_positions[0:5] = initial_joint_positions[0:5] + action
        elif action.size == 6:
            initial_joint_positions = initial_joint_positions + action

        rs_action = initial_joint_positions

        # Convert action indexing from ur5 to ros
        rs_action = self.ur5._ur_5_joint_list_to_ros_joint_list(rs_action)
        # Send action to Robot Server
        if not self.client.send_action(rs_action.tolist()):
            raise RobotServerError("send_action")

        # Get state from Robot Server
        rs_state = self.client.get_state_msg().state
        self.prev_rs_state = copy.deepcopy(rs_state)

        # Convert the state from Robot Server format to environment format
        self.state = self._robot_server_state_to_env_state(rs_state)
        
        # Check if the environment state is contained in the observation space
        if not self.observation_space.contains(self.state):
            raise InvalidStateError()

        # Assign reward
        reward = 0
        done = False
        reward, done, info = self._reward(rs_state=rs_state, action=action)
        self.last_action = action

        return self.state, reward, done, info
    
    # TODO: remove if we don't want to use it in the avoidance envs
    def _set_initial_joint_positions_range(self):
        self.initial_joint_positions_low = np.array([-0.9, -1.5, -1.5, -3.14, 1.3, 0.0])
        self.initial_joint_positions_high = np.array([-0.7, -1.1, -1.1, 3.14, 1.7, 0.0])

    def _get_initial_joint_positions(self):
        """Get initial robot joint positions.

        Returns:
            np.array: Joint positions with standard indexing.

        """
        self._set_initial_joint_positions_range()
        # Fixed initial joint positions
        joint_positions = np.array([-0.78,-1.31,-1.31,-2.18,1.57,0.0])

        return joint_positions

    def _robot_server_state_to_env_state(self, rs_state):
        """Transform state from Robot Server to environment format.

        Args:
            rs_state (list): State in Robot Server format.

        Returns:
            numpy.array: State in environment format.

        """
        # Convert to numpy array and remove NaN values
        rs_state = np.nan_to_num(np.array(rs_state))

        # Transform cartesian coordinates of target to polar coordinates 
        # with respect to the end effector frame
        target_coord = rs_state[0:3]
        
        ee_to_base_translation = rs_state[18:21]
        ee_to_base_quaternion = rs_state[21:25]
        ee_to_base_rotation = R.from_quat(ee_to_base_quaternion)
        base_to_ee_rotation = ee_to_base_rotation.inv()
        base_to_ee_quaternion = base_to_ee_rotation.as_quat()
        base_to_ee_translation = - ee_to_base_translation

        target_coord_ee_frame = utils.change_reference_frame(target_coord,base_to_ee_translation,base_to_ee_quaternion)
        target_polar = utils.cartesian_to_polar_3d(target_coord_ee_frame)

        # Transform joint positions and joint velocities from ROS indexing to
        # standard indexing
        ur_j_pos = self.ur5._ros_joint_list_to_ur5_joint_list(rs_state[6:12])
        ur_j_vel = self.ur5._ros_joint_list_to_ur5_joint_list(rs_state[12:18])

        # Normalize joint position values
        ur_j_pos_norm = self.ur5.normalize_joint_values(joints=ur_j_pos)

        # start joint positions
        start_joints = self.ur5.normalize_joint_values(self._get_initial_joint_positions())
        delta_joints = ur_j_pos_norm - start_joints

        # Compose environment state
        state = np.concatenate((target_polar, ur_j_pos_norm, delta_joints))

        return state

class MovingBoxTargetUR5DoF3(MovingBoxTargetUR5):
    def _get_action_space(self):
        return spaces.Box(low=np.full((3), -1.0), high=np.full((3), 1.0), dtype=np.float32)

class MovingBoxTargetUR5DoF5(MovingBoxTargetUR5):
    def _get_action_space(self):
        return spaces.Box(low=np.full((5), -1.0), high=np.full((5), 1.0), dtype=np.float32)

    
# ? Complex Target Movement Environment for the Obstacle Avoidance Use Case
# * In this environment the target obstacle is moving in a complex randomized pattern in front of the robot.
# * The goal in this environment is for the robot to stay as much as possible in it's initial joint configuration while keeping a minimum distance to the obstacle
class MovingBox3DSplineTargetUR5(MovingBoxTargetUR5):

    # TODO: The only difference to MovingBoxTargetUR5 are the settings of the target right? If so maybe we can find a cleaner solution later so we dont have to have the same reset twice
    def reset(self, initial_joint_positions = None, type='random'):
        """Environment reset.

        Args:
            initial_joint_positions (list[6] or np.array[6]): robot joint positions in radians.
            ee_target_pose (list[6] or np.array[6]): [x,y,z,r,p,y] target end effector pose.

        Returns:
            np.array: Environment state.

        """
        self.elapsed_steps = 0

        # Initialize environment state
        self.state = np.zeros(self._get_env_state_len())
        rs_state = np.zeros(self._get_robot_server_state_len())
        
        # NOTE: maybe we can find a cleaner version when we have the final envs (we could prob remove it for the avoidance task altogether)
        # Set initial robot joint positions
        if initial_joint_positions:
            assert len(initial_joint_positions) == 6
            ur5_initial_joint_positions = initial_joint_positions
        elif (len(self.last_position_on_success) != 0) and (type=='continue'):
            ur5_initial_joint_positions = self.last_position_on_success
        else:
            ur5_initial_joint_positions = self._get_initial_joint_positions()

        rs_state[6:12] = self.ur5._ur_5_joint_list_to_ros_joint_list(ur5_initial_joint_positions)


        # TODO: We should create some kind of helper function depending on how dynamic these settings should be
        # Set initial state of the Robot Server
        z_amplitude = np.random.default_rng().uniform(low=0.09, high=0.35)
        z_frequency = 0.125
        z_offset = np.random.default_rng().uniform(low=0.2, high=0.6)
        n_sampling_points = int(np.random.default_rng().uniform(low= 4000, high=50000))
        
        string_params = {"function": "3d_spline"}
        float_params = {"x_min": -0.7, "x_max": 0.7, "y_min": 0.2, "y_max": 1.0, "z_min": 0.1, "z_max": 1.0, \
<<<<<<< HEAD
                        "n_points": 10, "n_sampling_points": 4000, "n_objects":1.0}
=======
                        "n_points": 10, "n_sampling_points": n_sampling_points}
>>>>>>> 628440cc
        state_msg = robot_server_pb2.State(state = rs_state.tolist(), float_params = float_params, string_params = string_params)
        if not self.client.set_state_msg(state_msg):
            raise RobotServerError("set_state")

        # Get Robot Server state
        rs_state = copy.deepcopy(np.nan_to_num(np.array(self.client.get_state_msg().state)))
        self.prev_rs_state = copy.deepcopy(rs_state)

        # Check if the length of the Robot Server state received is correct
        if not len(rs_state)== self._get_robot_server_state_len():
            raise InvalidStateError("Robot Server state received has wrong length")

        # Convert the initial state from Robot Server format to environment format
        self.state = self._robot_server_state_to_env_state(rs_state)

        # save start position
        self.start_position = self.state[3:9]

        # Check if the environment state is contained in the observation space
        if not self.observation_space.contains(self.state):
            raise InvalidStateError()
        
        # check if current position is in the range of the initial joint positions
        if (len(self.last_position_on_success) == 0) or (type=='random'):
            joint_positions = self.ur5._ros_joint_list_to_ur5_joint_list(rs_state[6:12])
            tolerance = 0.1
            for joint in range(len(joint_positions)):
                if (joint_positions[joint]+tolerance < self.initial_joint_positions_low[joint]) or  (joint_positions[joint]-tolerance  > self.initial_joint_positions_high[joint]):
                    raise InvalidStateError('Reset joint positions are not within defined range')
            
        return self.state

class MovingBox3DSplineTargetUR5DoF3(MovingBox3DSplineTargetUR5):
    def _get_action_space(self):
        return spaces.Box(low=np.full((3), -1.0), high=np.full((3), 1.0), dtype=np.float32)

class MovingBox3DSplineTargetUR5DoF5(MovingBox3DSplineTargetUR5):
    def _get_action_space(self):
        return spaces.Box(low=np.full((5), -1.0), high=np.full((5), 1.0), dtype=np.float32)

# ? Complex Target Movement Environment for the Obstacle Avoidance Use Case
# * In this environment the target obstacle is moving in a complex randomized pattern in front of the robot.
# * The goal in this environment is for the robot to stay as much as possible in it's initial joint configuration while keeping a minimum distance to the obstacle
class Moving2Box3DSplineTargetUR5(MovingBoxTargetUR5):

    def _get_observation_space(self):
        """Get environment observation space.

        Returns:
            gym.spaces: Gym observation space object.

        """

        # Joint position range tolerance
        pos_tolerance = np.full(6,0.1)
        # Joint positions range used to determine if there is an error in the sensor readings
        max_joint_positions = np.add(np.full(6, 1.0), pos_tolerance)
        min_joint_positions = np.subtract(np.full(6, -1.0), pos_tolerance)
        # Target coordinates range
        target_range = np.full(3, np.inf)
        # Joint positions range tolerance
        vel_tolerance = np.full(6,0.5)
        # Joint velocities range used to determine if there is an error in the sensor readings
        max_joint_velocities = np.add(self.ur5.get_max_joint_velocities(), vel_tolerance)
        min_joint_velocities = np.subtract(self.ur5.get_min_joint_velocities(), vel_tolerance)

        max_start_positions = np.add(np.full(6, 1.0), pos_tolerance)
        min_start_positions = np.subtract(np.full(6, -1.0), pos_tolerance)
        # Object 2 coordinates range
        object2_range = np.full(3, np.inf)

        # Definition of environment observation_space
        max_obs = np.concatenate((target_range, max_joint_positions, max_joint_velocities, max_start_positions, object2_range))
        min_obs = np.concatenate((-target_range, min_joint_positions, min_joint_velocities, min_start_positions, -object2_range))

        return spaces.Box(low=min_obs, high=max_obs, dtype=np.float32)
    
    def reset(self, initial_joint_positions = None, type='random'):
        """Environment reset.

        Args:
            initial_joint_positions (list[6] or np.array[6]): robot joint positions in radians.
            ee_target_pose (list[6] or np.array[6]): [x,y,z,r,p,y] target end effector pose.

        Returns:
            np.array: Environment state.

        """
        self.elapsed_steps = 0

        # Initialize environment state
        self.state = np.zeros(self._get_env_state_len())
        rs_state = np.zeros(self._get_robot_server_state_len())
        
        # NOTE: maybe we can find a cleaner version when we have the final envs (we could prob remove it for the avoidance task altogether)
        # Set initial robot joint positions
        if initial_joint_positions:
            assert len(initial_joint_positions) == 6
            ur5_initial_joint_positions = initial_joint_positions
        elif (len(self.last_position_on_success) != 0) and (type=='continue'):
            ur5_initial_joint_positions = self.last_position_on_success
        else:
            ur5_initial_joint_positions = self._get_initial_joint_positions()

        rs_state[6:12] = self.ur5._ur_5_joint_list_to_ros_joint_list(ur5_initial_joint_positions)


        # TODO: We should create some kind of helper function depending on how dynamic these settings should be
        # Set initial state of the Robot Server
        z_amplitude = np.random.default_rng().uniform(low=0.09, high=0.35)
        z_frequency = 0.125
        z_offset = np.random.default_rng().uniform(low=0.2, high=0.6)
        
        string_params = {"function": "3d_spline"}
        float_params = {"x_min": -0.7, "x_max": 0.7, "y_min": 0.2, "y_max": 1.0, "z_min": 0.1, "z_max": 1.0, \
                        "n_points": 10, "n_sampling_points": 4000, "n_objects":2.0}
        state_msg = robot_server_pb2.State(state = rs_state.tolist(), float_params = float_params, string_params = string_params)
        if not self.client.set_state_msg(state_msg):
            raise RobotServerError("set_state")

        # Get Robot Server state
        rs_state = copy.deepcopy(np.nan_to_num(np.array(self.client.get_state_msg().state)))
        self.prev_rs_state = copy.deepcopy(rs_state)

        # Check if the length of the Robot Server state received is correct
        if not len(rs_state)== self._get_robot_server_state_len():
            raise InvalidStateError("Robot Server state received has wrong length")

        # Convert the initial state from Robot Server format to environment format
        self.state = self._robot_server_state_to_env_state(rs_state)

        # save start position
        self.start_position = self.state[3:9]

        # Check if the environment state is contained in the observation space
        if not self.observation_space.contains(self.state):
            raise InvalidStateError()
        
        # check if current position is in the range of the initial joint positions
        if (len(self.last_position_on_success) == 0) or (type=='random'):
            joint_positions = self.ur5._ros_joint_list_to_ur5_joint_list(rs_state[6:12])
            tolerance = 0.1
            for joint in range(len(joint_positions)):
                if (joint_positions[joint]+tolerance < self.initial_joint_positions_low[joint]) or  (joint_positions[joint]-tolerance  > self.initial_joint_positions_high[joint]):
                    raise InvalidStateError('Reset joint positions are not within defined range')
            
        return self.state
    
    def _robot_server_state_to_env_state(self, rs_state):
        """Transform state from Robot Server to environment format.

        Args:
            rs_state (list): State in Robot Server format.

        Returns:
            numpy.array: State in environment format.

        """
        # Convert to numpy array and remove NaN values
        rs_state = np.nan_to_num(np.array(rs_state))

        # Transform cartesian coordinates of target to polar coordinates 
        # with respect to the end effector frame
        target_coord = rs_state[0:3]
        
        ee_to_base_translation = rs_state[18:21]
        ee_to_base_quaternion = rs_state[21:25]
        ee_to_base_rotation = R.from_quat(ee_to_base_quaternion)
        base_to_ee_rotation = ee_to_base_rotation.inv()
        base_to_ee_quaternion = base_to_ee_rotation.as_quat()
        base_to_ee_translation = - ee_to_base_translation

        target_coord_ee_frame = utils.change_reference_frame(target_coord,base_to_ee_translation,base_to_ee_quaternion)
        target_polar = utils.cartesian_to_polar_3d(target_coord_ee_frame)

        # Transform joint positions and joint velocities from ROS indexing to
        # standard indexing
        ur_j_pos = self.ur5._ros_joint_list_to_ur5_joint_list(rs_state[6:12])
        ur_j_vel = self.ur5._ros_joint_list_to_ur5_joint_list(rs_state[12:18])

        # Normalize joint position values
        ur_j_pos_norm = self.ur5.normalize_joint_values(joints=ur_j_pos)

        # start joint positions
        start_joints = self.ur5.normalize_joint_values(self._get_initial_joint_positions())

        # Transform cartesian coordinates of object2 to polar coordinates 
        # with respect to the end effector frame
        object2_coord = rs_state[23:26]

        object2_coord_ee_frame = utils.change_reference_frame(object2_coord,base_to_ee_translation,base_to_ee_quaternion)
        object2_polar = utils.cartesian_to_polar_3d(object2_coord_ee_frame)

        # Compose environment state
        state = np.concatenate((target_polar, ur_j_pos_norm, ur_j_vel, start_joints, object2_polar))

        return state

class Moving2Box3DSplineTargetUR5DoF3(Moving2Box3DSplineTargetUR5):
    def _get_action_space(self):
        return spaces.Box(low=np.full((3), -1.0), high=np.full((3), 1.0), dtype=np.float32)

class Moving2Box3DSplineTargetUR5DoF5(Moving2Box3DSplineTargetUR5):
    def _get_action_space(self):
        return spaces.Box(low=np.full((5), -1.0), high=np.full((5), 1.0), dtype=np.float32)

# ? Moving Box Target Environemnts (UP-DOWN)
# * Avoidance environment where the obstacle only moves up and down in front of the robot
# * There are three different environments for 3, 5 and 5 degrees of freedom

class MovingBoxTargetUR5Sim(MovingBoxTargetUR5, Simulation):
    cmd = "roslaunch ur_robot_server ur5_sim_robot_server.launch \
        world_name:=box100.world \
        yaw:=3.14\
        reference_frame:=world \
        max_velocity_scale_factor:=0.2 \
        action_cycle_rate:=20 \
        rviz_gui:=false \
        gazebo_gui:=true \
        obstacle_controller:=true \
        target_mode:=moving \
        target_model_name:=box100"
    def __init__(self, ip=None, lower_bound_port=None, upper_bound_port=None, gui=False, **kwargs):
        Simulation.__init__(self, self.cmd, ip, lower_bound_port, upper_bound_port, gui, **kwargs)
        MovingBoxTargetUR5.__init__(self, rs_address=self.robot_server_ip, **kwargs)

class MovingBoxTargetUR5Rob(MovingBoxTargetUR5):
    real_robot = True 

class MovingBoxTargetUR5DoF3Sim(MovingBoxTargetUR5DoF3, Simulation):
    cmd = "roslaunch ur_robot_server ur5_sim_robot_server.launch \
        world_name:=box100.world \
        yaw:=3.14\
        reference_frame:=world \
        max_velocity_scale_factor:=0.2 \
        action_cycle_rate:=20 \
        rviz_gui:=false \
        gazebo_gui:=true \
        obstacle_controller:=true \
        target_mode:=moving \
        target_model_name:=box100"
    def __init__(self, ip=None, lower_bound_port=None, upper_bound_port=None, gui=False, **kwargs):
        Simulation.__init__(self, self.cmd, ip, lower_bound_port, upper_bound_port, gui, **kwargs)
        MovingBoxTargetUR5DoF3.__init__(self, rs_address=self.robot_server_ip, **kwargs)

class MovingBoxTargetUR5DoF3Rob(MovingBoxTargetUR5DoF3):
    real_robot = True

class MovingBoxTargetUR5DoF5Sim(MovingBoxTargetUR5DoF5, Simulation):
    cmd = "roslaunch ur_robot_server ur5_sim_robot_server.launch \
        world_name:=box100.world \
        yaw:=3.14\
        reference_frame:=world \
        max_velocity_scale_factor:=0.2 \
        action_cycle_rate:=20 \
        rviz_gui:=false \
        gazebo_gui:=true \
        obstacle_controller:=true \
        target_mode:=moving \
        target_model_name:=box100"
    def __init__(self, ip=None, lower_bound_port=None, upper_bound_port=None, gui=False, **kwargs):
        Simulation.__init__(self, self.cmd, ip, lower_bound_port, upper_bound_port, gui, **kwargs)
        MovingBoxTargetUR5DoF5.__init__(self, rs_address=self.robot_server_ip, **kwargs)

class MovingBoxTargetUR5DoF5Rob(MovingBoxTargetUR5DoF5):
    real_robot = True



# ? 2 Moving Box Target Environments (Complex)
# * Avoidance environment where the obstacle only moves in a complex random pattern in front of the robot.
# * There are three different environments for 3, 5 and 5 degrees of freedom

class MovingBox3DSplineTargetUR5Sim(MovingBox3DSplineTargetUR5, Simulation):
    cmd = "roslaunch ur_robot_server ur5_sim_robot_server.launch \
        world_name:=box100.world \
        yaw:=-0.78\
        reference_frame:=world \
        max_velocity_scale_factor:=0.2 \
        action_cycle_rate:=20 \
        rviz_gui:=false \
        gazebo_gui:=true \
        obstacle_controller:=true \
        target_mode:=moving \
        target_model_name:=box100"
    def __init__(self, ip=None, lower_bound_port=None, upper_bound_port=None, gui=False, **kwargs):
        Simulation.__init__(self, self.cmd, ip, lower_bound_port, upper_bound_port, gui, **kwargs)
        MovingBox3DSplineTargetUR5.__init__(self, rs_address=self.robot_server_ip, **kwargs)

class MovingBox3DSplineTargetUR5Rob(MovingBox3DSplineTargetUR5):
    real_robot = True

# TODO: can this comment be removed?
# roslaunch ur_robot_server ur5_real_robot_server.launch  gui:=true reference_frame:=base max_velocity_scale_factor:=0.2 action_cycle_rate:=20 target_mode:=moving

class MovingBox3DSplineTargetUR5DoF3Sim(MovingBox3DSplineTargetUR5DoF3, Simulation):
    cmd = "roslaunch ur_robot_server ur5_sim_robot_server.launch \
        world_name:=box100.world \
        yaw:=-0.78\
        reference_frame:=world \
        max_velocity_scale_factor:=0.2 \
        action_cycle_rate:=20 \
        rviz_gui:=false \
        gazebo_gui:=true \
        obstacle_controller:=true \
        target_mode:=moving \
        target_model_name:=box100"
    def __init__(self, ip=None, lower_bound_port=None, upper_bound_port=None, gui=False, **kwargs):
        Simulation.__init__(self, self.cmd, ip, lower_bound_port, upper_bound_port, gui, **kwargs)
        MovingBox3DSplineTargetUR5DoF3.__init__(self, rs_address=self.robot_server_ip, **kwargs)

class MovingBox3DSplineTargetUR5DoF3Rob(MovingBox3DSplineTargetUR5DoF3):
    real_robot = True

# TODO: can this comment be removed?
# roslaunch ur_robot_server ur5_real_robot_server.launch  gui:=true reference_frame:=base max_velocity_scale_factor:=0.2 action_cycle_rate:=20 target_mode:=moving

class MovingBox3DSplineTargetUR5DoF5Sim(MovingBox3DSplineTargetUR5DoF5, Simulation):
    cmd = "roslaunch ur_robot_server ur5_sim_robot_server.launch \
        world_name:=box100.world \
        yaw:=-0.78\
        reference_frame:=world \
        max_velocity_scale_factor:=0.2 \
        action_cycle_rate:=20 \
        rviz_gui:=false \
        gazebo_gui:=true \
        obstacle_controller:=true \
        target_mode:=moving \
        target_model_name:=box100"
    def __init__(self, ip=None, lower_bound_port=None, upper_bound_port=None, gui=False, **kwargs):
        Simulation.__init__(self, self.cmd, ip, lower_bound_port, upper_bound_port, gui, **kwargs)
        MovingBox3DSplineTargetUR5DoF5.__init__(self, rs_address=self.robot_server_ip, **kwargs)

class MovingBox3DSplineTargetUR5DoF5Rob(MovingBox3DSplineTargetUR5DoF5):
    real_robot = True


# ? 2 Moving Box Target Environments (Complex)
# * Avoidance environment where the obstacle only moves in a complex random pattern in front of the robot.
# * There are three different environments for 3, 5 and 5 degrees of freedom

class Moving2Box3DSplineTargetUR5Sim(Moving2Box3DSplineTargetUR5, Simulation):
    cmd = "roslaunch ur_robot_server ur5_sim_robot_server.launch \
        world_name:=2_box100.world \
        yaw:=-0.78\
        reference_frame:=world \
        max_velocity_scale_factor:=0.2 \
        action_cycle_rate:=20 \
        rviz_gui:=false \
        gazebo_gui:=true \
        obstacle_controller:=true \
        target_mode:=moving \
        target_model_name:=box100"
    def __init__(self, ip=None, lower_bound_port=None, upper_bound_port=None, gui=False, **kwargs):
        Simulation.__init__(self, self.cmd, ip, lower_bound_port, upper_bound_port, gui, **kwargs)
        Moving2Box3DSplineTargetUR5.__init__(self, rs_address=self.robot_server_ip, **kwargs)

class Moving2Box3DSplineTargetUR5Rob(Moving2Box3DSplineTargetUR5):
    real_robot = True

# TODO: can this comment be removed?
# roslaunch ur_robot_server ur5_real_robot_server.launch  gui:=true reference_frame:=base max_velocity_scale_factor:=0.2 action_cycle_rate:=20 target_mode:=moving

class Moving2Box3DSplineTargetUR5DoF3Sim(Moving2Box3DSplineTargetUR5DoF3, Simulation):
    cmd = "roslaunch ur_robot_server ur5_sim_robot_server.launch \
        world_name:=2_box100.world \
        yaw:=-0.78\
        reference_frame:=world \
        max_velocity_scale_factor:=0.2 \
        action_cycle_rate:=20 \
        rviz_gui:=false \
        gazebo_gui:=true \
        obstacle_controller:=true \
        target_mode:=moving \
        target_model_name:=box100"
    def __init__(self, ip=None, lower_bound_port=None, upper_bound_port=None, gui=False, **kwargs):
        Simulation.__init__(self, self.cmd, ip, lower_bound_port, upper_bound_port, gui, **kwargs)
        Moving2Box3DSplineTargetUR5DoF3.__init__(self, rs_address=self.robot_server_ip, **kwargs)

class Moving2Box3DSplineTargetUR5DoF3Rob(Moving2Box3DSplineTargetUR5DoF3):
    real_robot = True

# TODO: can this comment be removed?
# roslaunch ur_robot_server ur5_real_robot_server.launch  gui:=true reference_frame:=base max_velocity_scale_factor:=0.2 action_cycle_rate:=20 target_mode:=moving

class Moving2Box3DSplineTargetUR5DoF5Sim(Moving2Box3DSplineTargetUR5DoF5, Simulation):
    cmd = "roslaunch ur_robot_server ur5_sim_robot_server.launch \
        world_name:=2_box100.world \
        yaw:=-0.78\
        reference_frame:=world \
        max_velocity_scale_factor:=0.2 \
        action_cycle_rate:=20 \
        rviz_gui:=false \
        gazebo_gui:=true \
        obstacle_controller:=true \
        target_mode:=moving \
        target_model_name:=box100"
    def __init__(self, ip=None, lower_bound_port=None, upper_bound_port=None, gui=False, **kwargs):
        Simulation.__init__(self, self.cmd, ip, lower_bound_port, upper_bound_port, gui, **kwargs)
        Moving2Box3DSplineTargetUR5DoF5.__init__(self, rs_address=self.robot_server_ip, **kwargs)

class Moving2Box3DSplineTargetUR5DoF5Rob(Moving2Box3DSplineTargetUR5DoF5):
    real_robot = True<|MERGE_RESOLUTION|>--- conflicted
+++ resolved
@@ -397,11 +397,7 @@
         
         string_params = {"function": "3d_spline"}
         float_params = {"x_min": -0.7, "x_max": 0.7, "y_min": 0.2, "y_max": 1.0, "z_min": 0.1, "z_max": 1.0, \
-<<<<<<< HEAD
-                        "n_points": 10, "n_sampling_points": 4000, "n_objects":1.0}
-=======
                         "n_points": 10, "n_sampling_points": n_sampling_points}
->>>>>>> 628440cc
         state_msg = robot_server_pb2.State(state = rs_state.tolist(), float_params = float_params, string_params = string_params)
         if not self.client.set_state_msg(state_msg):
             raise RobotServerError("set_state")
